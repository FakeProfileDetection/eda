# eda
EDA and analysis on our dataset

# Focus
Analyzing and processing the dataset.

# Datasets on shared Google Drive
- The "loadable data" (filtered bad data) is located on the shared drive at https://drive.google.com/drive/folders/1WmdBnrZVIR_I69sMW7i-lcBW-qjQopJl?usp=drive_link.
- The pre-filter (i.e., contains bad data) is located on the shared drive at https://drive.google.com/drive/folders/1QNuhGxLAC3WWOeK8v7KwgA0oQbD2TuoX?usp=drive_link.

# Dataset from Google bucket
The primary dataset for this project ("loadable_Combined_HU_HT.tar.gz") is downloaded from Google Cloud Storage using the scripts provided in this repository. This ensures you get the correct version of the data integrated with the project setup.

The script will download the data to a `data_dump` directory in your project root.

# References
TypeNet paper:\
Acien, A., Morales, A., Monaco, J. V., Vera-Rodríguez, R., & Fiérrez, J. (2021). TypeNet: Deep Learning Keystroke Biometrics. IEEE Transactions on Biometrics, Behavior, and Identity Science. arXiv:2101.05570. https://doi.org/10.48550/arXiv.2101.05570 

Outliers:\
G Ismail M, Salem MA, Abd El Ghany MA, Aldakheel EA, Abbas S. Outlier detection for keystroke biometric user authentication. PeerJ Comput Sci. 2024 Jun 17;10:e2086. doi: 10.7717/peerj-cs.2086. PMID: 38983219; PMCID: PMC11232596.  https://pmc.ncbi.nlm.nih.gov/articles/PMC11232596/ 

# Setup

This guide walks you through setting up the complete research environment and data access.

## Quick Start

For team members, follow these steps:

```bash
# 1. Clone the repository
git clone https://github.com/FakeProfileDetection/eda.git
# If you have ssh setup, use this
# git clone git@github.com:FakeProfileDetection/eda.git
cd  eda

# 2. Make the setup and data download scripts executable (Linux/Mac only)
chmod +x setup.sh
chmod +x download_data.sh
chmod +x utils.sh # (Utility script, also needs to be executable if directly run, though usually sourced)

# 3. Set up the Python environment
# On Linux/Mac:
./setup.sh
# On Windows (if a setup.bat is provided and updated for this flow):
# setup.bat # Ensure setup.bat is updated for the new two-step process

# 4. Activate the environment
source activate.sh
<<<<<<< HEAD
# If that doesn't work try this
# source ./venv-3.12.5/bin/activate
=======
>>>>>>> 4b859ef4
# On Windows:
# activate.bat

# 4. Download the research data
# On Linux/Mac:
./download_data.sh
# If you are connecting remotely, use the --headless flag
# ./download_data.sh --headless
# On Windows (if a download_data.bat is provided):
# download_data.bat

# Process data using gemini_process_raw_data.py
# This is being developed, but you can use it to test uploading and downloading to and from the cloud storage
python gemini_process_raw_data.py


# To upload and download processed data
chmod +x upload_processed_data.sh download_processed_data.sh

# Create a tar.gz and upload it (then remove the archive locally)
./upload_processed_data.sh processed_data-<timestamp>-<hostname>

# If you already have an archive, skip packing:
./upload_processed_data.sh --no-archive processed_data-20250521T143200-myhost.tar.gz

# Default (latest):
./download_processed_data.sh

# Fetch *all* snapshots:
./download_processed_data.sh --all

# Fetch only those from a given host:
./download_processed_data.sh --hostname myhost

# Pick interactively from the list:
./download_processed_data.sh --interactive




<|MERGE_RESOLUTION|>--- conflicted
+++ resolved
@@ -48,11 +48,10 @@
 
 # 4. Activate the environment
 source activate.sh
-<<<<<<< HEAD
+
 # If that doesn't work try this
 # source ./venv-3.12.5/bin/activate
-=======
->>>>>>> 4b859ef4
+
 # On Windows:
 # activate.bat
 
